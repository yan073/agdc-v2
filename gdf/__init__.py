#!/usr/bin/env python

# ===============================================================================
# Copyright (c)  2014 Geoscience Australia
# All rights reserved.
#
# Redistribution and use in source and binary forms, with or without
# modification, are permitted provided that the following conditions are met:
#     * Redistributions of source code must retain the above copyright
#       notice, this list of conditions and the following disclaimer.
#     * Redistributions in binary form must reproduce the above copyright
#       notice, this list of conditions and the following disclaimer in the
#       documentation and/or other materials provided with the distribution.
#     * Neither Geoscience Australia nor the names of its contributors may be
#       used to endorse or promote products derived from this software
#       without specific prior written permission.
#
# THIS SOFTWARE IS PROVIDED BY THE COPYRIGHT HOLDERS AND CONTRIBUTORS "AS IS" AND
# ANY EXPRESS OR IMPLIED WARRANTIES, INCLUDING, BUT NOT LIMITED TO, THE IMPLIED
# WARRANTIES OF MERCHANTABILITY AND FITNESS FOR A PARTICULAR PURPOSE ARE
# DISCLAIMED. IN NO EVENT SHALL THE COPYRIGHT HOLDER OR CONTRIBUTORS BE LIABLE FOR ANY
# DIRECT, INDIRECT, INCIDENTAL, SPECIAL, EXEMPLARY, OR CONSEQUENTIAL DAMAGES
# (INCLUDING, BUT NOT LIMITED TO, PROCUREMENT OF SUBSTITUTE GOODS OR SERVICES;
# LOSS OF USE, DATA, OR PROFITS; OR BUSINESS INTERRUPTION) HOWEVER CAUSED AND
# ON ANY THEORY OF LIABILITY, WHETHER IN CONTRACT, STRICT LIABILITY, OR TORT
# (INCLUDING NEGLIGENCE OR OTHERWISE) ARISING IN ANY WAY OUT OF THE USE OF THIS
# SOFTWARE, EVEN IF ADVISED OF THE POSSIBILITY OF SUCH DAMAGE.
# ===============================================================================
"""
GDF Class
Created on 12/03/2015

@author: Alex Ip
"""
<<<<<<< HEAD
=======
from __future__ import absolute_import
>>>>>>> 732bd80a
import os
import sys
import threading
import traceback
from datetime import datetime
import collections
import logging
import cPickle
import itertools
from math import floor
from distutils.util import strtobool

<<<<<<< HEAD
from _database import Database, CachedResultSet
from _arguments import CommandLineArgs
from _config_file import ConfigFile
from _gdfnetcdf import GDFNetCDF
from _gdfutils import dt2secs, secs2dt, days2dt, dt2days, make_dir, directory_writable, log_multiline
=======
import numpy as np

from ._database import Database
from ._arguments import CommandLineArgs
from ._config_file import ConfigFile
from ._gdfnetcdf import GDFNetCDF
from ._gdfutils import dt2secs, secs2dt, dt2days, directory_writable, log_multiline

# Set handler for root logger to standard output
console_handler = logging.StreamHandler(sys.stdout)
# console_handler.setLevel(logging.INFO)
console_handler.setLevel(logging.DEBUG)
console_formatter = logging.Formatter('%(message)s')
console_handler.setFormatter(console_formatter)
logging.root.addHandler(console_handler)

logger = logging.getLogger(__name__)

thread_exception = None
>>>>>>> 732bd80a

logger = logging.getLogger(__name__)
logger.setLevel(logging.INFO) # Initial logging level for this module


def _do_db_query(databases, args):
    """
    Generic function to execute a function across multiple databases, each function in its own thread
    Returns a dict which must be updated by db_function in a thread-safe manner

    Parameters:
        databases: dict of database objects keyed by db_ref
        args: list containing db_function to be multi-threaded and its arguments.
            NB: Last two arguments of db_function must be database and result_dict
    """

    def check_thread_exception():
        """
        Check for exception raised by previous thread and raise it if found.
        Note that any other threads already underway will be allowed to finish normally.
        """
        global thread_exception
        logger.debug('thread_exception: %s', thread_exception)
        # Check for exception raised by previous thread and raise it if found
        if thread_exception:
            logger.error('Thread error: ' + thread_exception.message)
            raise thread_exception  # Raise the exception in the main thread

    def thread_execute(db_function, *args, **kwargs):
        """
        Helper function to capture exception within the thread and set a global
        variable to be checked in the main thread
        N.B: THIS FUNCTION RUNS WITHIN THE SPAWNED THREAD
        """
        global thread_exception
        try:
            db_function(*args, **kwargs)
        except Exception as e:
            thread_exception = e
            log_multiline(logger.error, traceback.format_exc(), 'Error in thread: ' + e.message, '\t')
            raise thread_exception  # Re-raise the exception within the thread
        finally:
            logger.debug('Thread finished')

    result_dict = {}  # Nested dict to contain query results - must be updated in a thread-safe manner

    thread_list = []
    for db_ref in sorted(databases.keys()):
        check_thread_exception()

        database = databases[db_ref]
        process_thread = threading.Thread(target=thread_execute,
                                          args=args + [database, result_dict],
                                          name=db_ref
                                          )
        thread_list.append(process_thread)
        process_thread.setDaemon(False)
        process_thread.start()
        logger.debug('Started thread %s', db_ref)

    # Wait for all threads to finish
    for process_thread in thread_list:
        check_thread_exception()
        process_thread.join()

    check_thread_exception()
    logger.debug('All threads finished')

    log_multiline(logger.debug, result_dict, 'result_dict', '\t')
    return result_dict


def _get_command_line_params(arg_descriptors=None):
    """
    Function to return a dict of command line parameters

    Parameters:
        arg_descriptors: dict keyed by dest variable name containing sub-dicts as follows:
            'short_flag': '-d',
            'long_flag': '--debug',
            'default': <Boolean>,
            'action': 'store_const',
            'const': <Boolean>,
            'help': <help string>

    """
    if not arg_descriptors:
        arg_descriptors = {}
    command_line_args_object = CommandLineArgs(arg_descriptors)

    return command_line_args_object.arguments


def null_grouping(record_dict):
    """
    Function which takes a record_dict containing all values from a query in the get_db_slices function
    and returns the slice_index_value unmodified
    """
    return record_dict['slice_index_value']


def solar_date(record_dict):
    """
    Function which takes a record_dict containing all values from a query in the get_db_slices function
    and returns the solar date of the observation
    """
    # Assumes slice_index_value is time in seconds since epoch and x values are in degrees
    # TODO: Make more general (if possible)
    # Note: Solar time offset = average X ordinate in degrees converted to solar time offset in seconds
    return datetime.fromtimestamp(
        record_dict['slice_index_value'] + (record_dict['x_min'] + record_dict['x_max']) * 120).date()


def solar_days_since_epoch(record_dict):
    """
    Function which takes a record_dict containing all values from a query in the get_db_slices function
    and returns the number of days since 1/1/1970
    """
    # TODO: Make more general (if possible)
    return dt2days(solar_date(record_dict))


def solar_year_month(record_dict):
    """
    Function which takes a record_dict containing all values from a query in the get_db_slices function
    and returns a (year, month) tuple from the solar date of the observation
    """
    # Assumes slice_index_value is time in seconds since epoch and x values are in degrees
    # TODO: Make more general (if possible)
    # Note: Solar time offset = average X ordinate in degrees converted to solar time offset in seconds
    sdate = solar_date(record_dict)
    return (sdate.year,
            sdate.month)


def solar_year(record_dict):
    """
    Function which takes a record_dict containing all values from a query in the get_db_slices function
    and returns the solar year of the observation
    """
    # Assumes slice_index_value is time in seconds since epoch and x values are in degrees
    # TODO: Make more general (if possible)
    # Note: Solar time offset = average X ordinate in degrees converted to solar time offset in seconds
    sdate = solar_date(record_dict)
    return sdate.year


def solar_month(record_dict):
    """
    Function which takes a record_dict containing all values from a query in the get_db_slices function
    and returns the solar month of the observation
    """
    # Assumes slice_index_value is time in seconds since epoch and x values are in degrees
    # TODO: Make more general (if possible)
    # Note: Solar time offset = average X ordinate in degrees converted to solar time offset in seconds
    sdate = solar_date(record_dict)
    return sdate.month



class GDF(object):
    """
    Class definition for GDF (General Data Framework).
    Manages configuration and database connections.
    """
<<<<<<< HEAD
    DEFAULT_CONFIG_FILE = 'gdf_default.conf' # N.B: Assumed to reside in code root directory

    ARG_DESCRIPTORS = {'refresh': {'short_flag': '-r', 
                                        'long_flag': '--refresh', 
                                        'default': False, 
                                        'action': 'store_const', 
                                        'const': True,
                                        'help': 'Flag to force refreshing of cached config'
                                        },
                       'cache_dir': {'short_flag': '-c', 
                                    'long_flag': '--cache_dir', 
                                    'default': None, 
                                    'action': 'store',
                                    'const': None, 
                                    'help': 'Cache directory for GDF operation'
                                    },
                                }
    MAX_UNITS_IN_MEMORY = 1000 #TODO: Do something better than this
=======
    DEFAULT_CONFIG_FILE = 'gdf_default.conf'  # N.B: Assumed to reside in code root directory

    ARG_DESCRIPTORS = {'refresh': {'short_flag': '-r',
                                   'long_flag': '--refresh',
                                   'default': False,
                                   'action': 'store_const',
                                   'const': True,
                                   'help': 'Flag to force refreshing of cached config'
                                   },
                       'cache_dir': {'short_flag': '-c',
                                     'long_flag': '--cache_dir',
                                     'default': None,
                                     'action': 'store',
                                     'const': None,
                                     'help': 'Cache directory for GDF operation'
                                     },
                       }
    MAX_UNITS_IN_MEMORY = 1000  # TODO: Do something better than this
>>>>>>> 732bd80a
    DECIMAL_PLACES = 6

    def _cache_object(self, cached_object, cache_filename):
        """
        Function to write an object to a cached pickle file
        """
        cache_file = open(os.path.join(self.cache_dir, cache_filename), 'wb')
        cPickle.dump(cached_object, cache_file, -1)
        cache_file.close()

    def _get_cached_object(self, cache_filename):
        """
        Function to retrieve an object from a cached pickle file
        Will raise a general exception if refresh is forced
        """
<<<<<<< HEAD
        if self.refresh: raise Exception('Refresh Forced')
=======
        if self.refresh:
            raise Exception('Refresh Forced')
>>>>>>> 732bd80a
        cache_file = open(os.path.join(self.cache_dir, cache_filename), 'r')
        cached_object = cPickle.load(cache_file)
        cache_file.close()
        return cached_object
<<<<<<< HEAD
    
    def _get_command_line_params(self, arg_descriptors={}):
        """
        Function to return a dict of command line parameters
        
        Parameters:
            arg_descriptors: dict keyed by dest variable name containing sub-dicts as follows:
                'short_flag': '-d', 
                'long_flag': '--debug', 
                'default': <Boolean>, 
                'action': 'store_const', 
                'const': <Boolean>,
                'help': <help string>
                
        """
        command_line_args_object = CommandLineArgs(arg_descriptors)
        
        return command_line_args_object.arguments
        
=======

>>>>>>> 732bd80a
    def _get_config(self, config_files_string=None):
        """
        Function to return a nested dict of config file entries
        Parameter:
            config_files_string - comma separated list of GDF config files
        Returns: dict {<db_ref>: {<param_name>: <param_value>,... },... }
        """
<<<<<<< HEAD
        config_dict = collections.OrderedDict() # Need to preserve order of config files
        
=======
        config_dict = collections.OrderedDict()  # Need to preserve order of config files

>>>>>>> 732bd80a
        # Use default config file if none provided
        config_files_string = config_files_string or os.path.join(self._code_root, GDF.DEFAULT_CONFIG_FILE)

        # Set list of absolute config file paths from comma-delimited list
        self._config_files = [os.path.abspath(config_file) for config_file in config_files_string.split(',')]
        log_multiline(logger.debug, self._config_files, 'self._config_files', '\t')

        for config_file in self._config_files:
            config_file_object = ConfigFile(config_file)

            # Merge all configuration sections from individual config files to config dict, ignoring duplicate db_refs
            for db_ref in config_file_object.configuration.keys():
                if db_ref in config_dict.keys():
                    logger.warning('Duplicate db_ref "%s" in config file %s ignored' % (db_ref, config_file))
                else:
                    config_dict[db_ref] = config_file_object.configuration[db_ref]

        # Set variables from global config and remove global config from result dict
        for key, value in config_dict['gdf'].items():
            self.__setattr__(key, value)
            logger.debug('self.%s = %s', key, value)
        del config_dict['gdf']

        log_multiline(logger.debug, config_dict, 'config_dict', '\t')
        return config_dict

    def _get_dbs(self):
        """
        Function to return an ordered dict of database objects keyed by db_ref
        """
        database_dict = collections.OrderedDict()

        # Create a database connection for every valid configuration
        for db_ref in self._configuration.keys():
            db_dict = self._configuration[db_ref]
            try:
                host = db_dict['host']
                port = db_dict['port']
                dbname = db_dict['dbname']
                user = db_dict['user']
                password = db_dict['password']

                database = Database(db_ref=db_ref,
                                    host=host,
                                    port=port,
                                    dbname=dbname,
                                    user=user,
                                    password=password,
                                    keep_connection=False,  # Assume we don't want connections hanging around
                                    autocommit=True)

                database.submit_query('select 1 as test_field')  # Test DB connection

                database_dict[db_ref] = database
            except Exception as e:
                logger.warning('Unable to connect to database for %s: %s', db_ref, e.message)

        log_multiline(logger.debug, database_dict, 'database_dict', '\t')
        return database_dict

    def __init__(self):
<<<<<<< HEAD
        """Constructor for class GDF
        """
        self._config_files = [] # List of config files read
        
        self._code_root = os.path.abspath(os.path.dirname(__file__)) # Directory containing module code
        
=======
        """Constructor for class GDF"""

        self._config_files = []  # List of config files read

        self._code_root = os.path.abspath(os.path.dirname(__file__))  # Directory containing module code

>>>>>>> 732bd80a
        # Create master configuration dict containing both command line and config_file parameters
        self._command_line_params = _get_command_line_params(GDF.ARG_DESCRIPTORS)

        self._debug = False
        self.debug = self._command_line_params['debug']

        # Create master configuration dict containing both command line and config_file parameters
        self._configuration = self._get_config(self._command_line_params['config_files'])

        self.cache_dir = self._command_line_params['cache_dir'] or self.cache_dir
        if not directory_writable(self.cache_dir):
            new_cache_dir = os.path.join(os.path.expanduser("~"), 'gdf', 'cache')
            logger.warning('Unable to access cache directory %s. Using %s instead.', self.cache_dir, new_cache_dir)
            self.cache_dir = new_cache_dir
            if not directory_writable(self.cache_dir):
                raise Exception('Unable to write to cache directory %s', self.cache_dir)

        # Convert self.refresh to Boolean
        self.refresh = self.debug or strtobool(self.refresh)

        # Force refresh if config has changed
        try:
            cached_config = self._get_cached_object('configuration.pkl')
            self.refresh = self.refresh or (self._configuration != cached_config)
        except:
            self.refresh = True

        if self.refresh:
            self._cache_object(self._configuration, 'configuration.pkl')
            logger.info('Forcing refresh of all cached data')

        # Create master database dict with Database objects keyed by db_ref
        try:
            self._databases = self._get_cached_object('databases.pkl')
            logger.info('Loaded cached database configuration %s', self._databases.keys())
        except:
            self._databases = self._get_dbs()
            self._cache_object(self._databases, 'databases.pkl')
            logger.info('Connected to databases %s', self._databases.keys())

        # Read storage configuration from cache or databases
        try:
            self._storage_config = self._get_cached_object('storage_config.pkl')
            logger.info('Loaded cached storage configuration %s', self._storage_config.keys())
        except:
            self._storage_config = self._get_storage_config()
            self._cache_object(self._storage_config, 'storage_config.pkl')
            logger.info('Read storage configuration from databases %s', self._storage_config.keys())

<<<<<<< HEAD
        
    def _do_db_query(self, databases, args):
        """
        Generic function to execute a function across multiple databases, each function in its own thread
        Returns a dict which must be updated by db_function in a thread-safe manner 
        
        Parameters:
            databases: dict of database objects keyed by db_ref
            args: list containing db_function to be multi-threaded and its arguments. 
                NB: Last two arguments of db_function must be database and result_dict 
        """        
        def check_thread_exception():
            """"Check for exception raised by previous thread and raise it if found.
            Note that any other threads already underway will be allowed to finish normally.
            """
            global thread_exception
            logger.debug('thread_exception: %s', thread_exception)
            # Check for exception raised by previous thread and raise it if found
            if thread_exception:
                logger.error('Thread error: ' + thread_exception.message)
                raise thread_exception # Raise the exception in the main thread
    
        def thread_execute(db_function, *args, **kwargs):
            """Helper function to capture exception within the thread and set a global
            variable to be checked in the main thread
            N.B: THIS FUNCTION RUNS WITHIN THE SPAWNED THREAD
            """
            global thread_exception
            try:
                db_function(*args, **kwargs)
            except Exception, e:
                thread_exception = e
                log_multiline(logger.error, traceback.format_exc(), 'Error in thread: ' + e.message, '\t')
                raise thread_exception # Re-raise the exception within the thread
            finally:
                logger.debug('Thread finished')

        result_dict = {} # Nested dict to contain query results - must be updated in a thread-safe manner

        thread_list = []
        for db_ref in sorted(databases.keys()):
            check_thread_exception()
            
            database = databases[db_ref]
            process_thread = threading.Thread(target=thread_execute,                    
                                              args=args+[database, result_dict],
                                              name=db_ref
                                              )
            thread_list.append(process_thread)
            process_thread.setDaemon(False)
            process_thread.start()
            logger.debug('Started thread %s', db_ref)

        # Wait for all threads to finish
        for process_thread in thread_list:
            check_thread_exception()
            process_thread.join()

        check_thread_exception()
        logger.debug('All threads finished')

        log_multiline(logger.debug, result_dict, 'result_dict', '\t')
        return result_dict
=======
        log_multiline(logger.debug, self.__dict__, 'GDF.__dict__', '\t')
>>>>>>> 732bd80a

    def _do_storage_type_query(self, storage_types, args):
        """
        Generic function to execute a function across multiple databases, each function in its own thread
        Returns a dict which must be updated by db_function in a thread-safe manner

        Parameters:
            storage_types: List of storage_types to process (None for all storage types)
<<<<<<< HEAD
            args: list containing db_function to be multi-threaded and its arguments. 
                NB: Last two arguments of db_function must be database and result_dict 
        """        
=======
            args: list containing db_function to be multi-threaded and its arguments.
                NB: Last two arguments of db_function must be database and result_dict
        """

>>>>>>> 732bd80a
        def check_thread_exception():
            """"Check for exception raised by previous thread and raise it if found.
            Note that any other threads already underway will be allowed to finish normally.
            """
            global thread_exception
            logger.debug('thread_exception: %s', thread_exception)
            # Check for exception raised by previous thread and raise it if found
            if thread_exception:
                logger.error('Thread error: ' + thread_exception.message)
                raise thread_exception  # Raise the exception in the main thread

        def thread_execute(storage_type_function, *args, **kwargs):
            """Helper function to capture exception within the thread and set a global
            variable to be checked in the main thread
            N.B: THIS FUNCTION RUNS WITHIN THE SPAWNED THREAD
            """
            global thread_exception
            try:
                storage_type_function(*args, **kwargs)
            except Exception as e:
                thread_exception = e
                log_multiline(logger.error, traceback.format_exc(),
                              'Error in thread %s: %s' % (storage_type, e.message), '\t')
                raise thread_exception  # Re-raise the exception within the thread
            finally:
                logger.debug('Thread finished')

        storage_types = storage_types or self._storage_config.keys()

        result_dict = {}  # Nested dict to contain query results - must be updated in a thread-safe manner

        thread_list = []
        for storage_type in storage_types:
            check_thread_exception()

            process_thread = threading.Thread(target=thread_execute,
                                              args=args + [storage_type, result_dict],
                                              name=storage_type
                                              )
            thread_list.append(process_thread)
            process_thread.setDaemon(False)
            process_thread.start()
            logger.debug('Started thread %s', storage_type)

        # Wait for all threads to finish
        for process_thread in thread_list:
            check_thread_exception()
            process_thread.join()

        check_thread_exception()
        logger.debug('All threads finished')

        log_multiline(logger.debug, result_dict, 'result_dict', '\t')
        return result_dict

    def _get_storage_config(self):
        """
        Function to return a dict with details of all storage unit types managed in databases keyed as follows:

        Returns: Dict keyed as follows:

            <storage_type_tag>: {
                'db_ref':
                <db_ref>,
                'measurement_types': {
                    <measurement_type_tag>: {
                        <measurement_type_attribute_name>: <measurement_type_attribute_value>,
                        ...
                        }
                    ...
                    }
                'domains': {
                    <domain_name>
                        'dimensions':
                            <dimension_tag>,
                            ...
                            }
                    ...
                    }
                'dimensions'
                    <dimension_tag>
                    ...
                    }
                ...
                }
            ...
            }
        """
<<<<<<< HEAD
        def get_db_storage_config(database, result_dict):
            """
            Function to return a dict with details of all storage types managed in a single database 
            
=======

        def get_db_storage_config(database, result_dict):
            """
            Function to return a dict with details of all storage types managed in a single database

>>>>>>> 732bd80a
            Parameters:
                database: gdf.database object against which to run the query
                result_dict: dict to contain the result

            This is currently a bit ugly because it retrieves the de-normalised data in a single query and then has to
<<<<<<< HEAD
            build the tree from the flat result set. It could be done in a prettier (but slower) way with multiple queries
=======
            build the tree from the flat result set. It could be done in a prettier (but slower) way with multiple
            queries
>>>>>>> 732bd80a
            """
            db_storage_config_dict = collections.OrderedDict()

            try:
                storage_type_filter_list = self._configuration[database.db_ref]['storage_types'].split(',')
            except:
                storage_type_filter_list = None
            logger.debug('storage_type_filter_list = %s', storage_type_filter_list)
<<<<<<< HEAD
              
            SQL = """-- Query to return all storage_type configuration info for database %s
=======

            sql = '''-- Query to return all storage_type configuration info for database %s
>>>>>>> 732bd80a
select distinct
    storage_type_tag,
    storage_type_id,
    storage_type_name,
    storage_type_location,
    measurement_type_tag,
    measurement_metatype_id,
    measurement_type_id,
    measurement_type_index,
    measurement_metatype_name,
    measurement_type_name,
    nodata_value,
    datatype_name,
    numpy_datatype_name,
    gdal_datatype_name,
    netcdf_datatype_name,
    domain_tag,
    domain_id,
    domain_name,
    reference_system.reference_system_id,
    reference_system.reference_system_name,
    reference_system.reference_system_definition,
    reference_system.reference_system_unit,
    dimension_tag,
    dimension_name,
    dimension_id,
    dimension_order,
    dimension_extent,
    dimension_elements,
    dimension_cache,
    dimension_origin,
    dimension_extent::double precision / dimension_elements::double precision as dimension_element_size,
    indexing_type_name as indexing_type,
    reverse_index,
    index_reference_system.reference_system_id as index_reference_system_id,
    index_reference_system.reference_system_name as index_reference_system_name,
    index_reference_system.reference_system_definition as index_reference_system_definition,
    index_reference_system.reference_system_unit as index_reference_system_unit  ,
    property_name,
    attribute_string
from storage_type
join storage_type_measurement_type using(storage_type_id)
join measurement_type using(measurement_metatype_id, measurement_type_id)
join measurement_metatype using(measurement_metatype_id)
join datatype using(datatype_id)
join storage_type_dimension using(storage_type_id)
join dimension_domain using(dimension_id, domain_id)
join domain using(domain_id)
join dimension using(dimension_id)
join indexing_type using(indexing_type_id)
join reference_system using (reference_system_id)
left join reference_system index_reference_system on index_reference_system.reference_system_id = storage_type_dimension.index_reference_system_id
left join storage_type_dimension_property using(storage_type_id, domain_id, dimension_id)
left join property using(property_id)
""" % database.db_ref

            # Apply storage_type filter if configured
            if storage_type_filter_list:
<<<<<<< HEAD
                SQL += "where storage_type_tag in ('" + "', '".join(storage_type_filter_list) + "')"
                
            SQL += """order by storage_type_tag, measurement_type_index, dimension_order;
"""
=======
                sql += "where storage_type_tag in ('" + "', '".join(storage_type_filter_list) + "')"

            sql += '''order by storage_type_tag, measurement_type_index, dimension_order;
'''
>>>>>>> 732bd80a

            storage_config_results = database.submit_query(sql)

            for record in storage_config_results.record_generator():
                log_multiline(logger.debug, record, 'record', '\t')

                storage_type_dict = db_storage_config_dict.get(record['storage_type_tag'])
                if storage_type_dict is None:
                    storage_type_dict = {'db_ref': database.db_ref,
                                         'storage_type_tag': record['storage_type_tag'],
                                         'storage_type_id': record['storage_type_id'],
                                         'storage_type_name': record['storage_type_name'],
                                         'storage_type_location': record['storage_type_location'],
                                         'measurement_types': collections.OrderedDict(),
                                         'domains': {},
                                         'dimensions': collections.OrderedDict()
                                         }

                db_storage_config_dict[record['storage_type_tag']] = storage_type_dict

                measurement_type_dict = storage_type_dict['measurement_types'].get(record['measurement_type_tag'])
                if measurement_type_dict is None:
                    measurement_type_dict = {'measurement_type_tag': record['measurement_type_tag'],
                                             'measurement_metatype_id': record['measurement_metatype_id'],
                                             'measurement_type_id': record['measurement_type_id'],
                                             'measurement_type_index': record['measurement_type_index'],
                                             'measurement_metatype_name': record['measurement_metatype_name'],
                                             'measurement_type_name': record['measurement_type_name'],
                                             'nodata_value': record['nodata_value'],
                                             'datatype_name': record['datatype_name'],
                                             'numpy_datatype_name': record['numpy_datatype_name'],
                                             'gdal_datatype_name': record['gdal_datatype_name'],
                                             'netcdf_datatype_name': record['netcdf_datatype_name']
                                             }

                    storage_type_dict['measurement_types'][record['measurement_type_tag']] = measurement_type_dict

                domain_dict = storage_type_dict['domains'].get(record['domain_tag'])
                if domain_dict is None:
                    domain_dict = {'domain_tag': record['domain_tag'],
                                   'domain_id': record['domain_id'],
                                   'domain_name': record['domain_name'],
                                   'reference_system_id': record['reference_system_id'],
                                   'reference_system_name': record['reference_system_name'],
                                   'reference_system_definition': record['reference_system_definition'],
                                   'reference_system_unit': record['reference_system_unit'],
                                   'dimensions': []
                                   }

                    storage_type_dict['domains'][record['domain_tag']] = domain_dict

                dimension_dict = storage_type_dict['dimensions'].get(record['dimension_tag'])
                if dimension_dict is None:
                    dimension_dict = {'dimension_tag': record['dimension_tag'],
                                      'dimension_name': record['dimension_name'],
                                      'dimension_id': record['dimension_id'],
                                      'dimension_order': record['dimension_order'],
                                      'dimension_extent': record['dimension_extent'],
                                      'dimension_elements': record['dimension_elements'],
                                      'dimension_cache': record['dimension_cache'],
                                      'dimension_origin': record['dimension_origin'],
                                      'dimension_element_size': record['dimension_element_size'],
                                      'indexing_type': record['indexing_type'],
                                      'reverse_index': record['reverse_index'],
                                      'domain_tag': record['domain_tag'],
                                      'domain_id': record['domain_id'],
                                      'domain_name': record['domain_name'],
                                      'reference_system_id': record['reference_system_id'],
                                      'reference_system_name': record['reference_system_name'],
                                      'reference_system_definition': record['reference_system_definition'],
                                      'reference_system_unit': record['reference_system_unit'],
                                      'index_reference_system_id': record['index_reference_system_id'],
                                      'index_reference_system_name': record['index_reference_system_name'],
                                      'index_reference_system_definition': record['index_reference_system_definition'],
                                      'index_reference_system_unit': record['index_reference_system_unit'],
                                      'properties': {}
                                      }

                    storage_type_dict['dimensions'][record['dimension_tag']] = dimension_dict
                    domain_dict['dimensions'].append(record['dimension_tag'])

                if dimension_dict['properties'].get(record['property_name']) is None:
                    dimension_dict['properties'][record['property_name']] = record['attribute_string']
<<<<<<< HEAD
               
            del storage_config_results 
            
            SQL="""-- Find maxima and minima for all storage types and dimensions
=======

            del storage_config_results

            sql = '''-- Find maxima and minima for all storage types and dimensions
>>>>>>> 732bd80a
select
    storage_type_tag,
    dimension_order,
    dimension_tag,
    min(storage_dimension_index) as min_index,
    max(storage_dimension_index) as max_index,
    min(storage_dimension_min) as min_value,
    max(storage_dimension_max) as max_value
from storage_type
join storage_type_dimension using(storage_type_id)
join storage using(storage_type_id)
join storage_dimension using(storage_type_id, storage_id, storage_version, domain_id, dimension_id)
join dimension using(dimension_id)
"""
            # Apply storage_type filter if configured
            if storage_type_filter_list:
                sql += "where storage_type_tag in ('" + "', '".join(storage_type_filter_list) + "')"

<<<<<<< HEAD
            SQL += """
group by 1,2,3
order by 1,2           
"""
            min_max_results = database.submit_query(SQL)
=======
            sql += '''
group by 1,2,3
order by 1,2
'''
            min_max_results = database.submit_query(sql)
>>>>>>> 732bd80a
            for record in min_max_results.record_generator():
                logger.debug('record = %s', record)
                storage_type_dict = db_storage_config_dict.get(record['storage_type_tag'])
                logger.debug('storage_type_dict = %s', storage_type_dict)
                if storage_type_dict:
                    dimension_dict = storage_type_dict['dimensions'].get(record['dimension_tag'])
                    if True:  # dimension_dict:
                        dimension_dict['min_index'] = record['min_index']
                        dimension_dict['max_index'] = record['max_index']
                        dimension_dict['min_value'] = record['min_value']
                        dimension_dict['max_value'] = record['max_value']

                        #            log_multiline(logger.info, db_dict, 'db_dict', '\t')
            result_dict[database.db_ref] = db_storage_config_dict
            # End of per-DB function

        storage_config_dict = _do_db_query(self.databases, [get_db_storage_config])

        # Filter out duplicate storage unit types. Only keep first definition
        filtered_storage_config_dict = {}
        for db_ref in self._configuration.keys():
            db_storage_config_dict = storage_config_dict.get(db_ref)
            if not db_storage_config_dict:
                continue
            for storage_unit_type in db_storage_config_dict.keys():
                if storage_unit_type in filtered_storage_config_dict.keys():
                    logger.warning('Ignored duplicate storage unit type "%s" in DB "%s"' % (storage_unit_type, db_ref))
                else:
                    filtered_storage_config_dict[storage_unit_type] = storage_config_dict[db_ref][storage_unit_type]
        return filtered_storage_config_dict
<<<<<<< HEAD
    
    def solar_date(self, record_dict):
        """
        Function which takes a record_dict containing all values from a query in the get_db_slices function 
        and returns the solar date of the observation
        """
        # Assumes slice_index_value is time in seconds since epoch and x values are in degrees
        #TODO: Make more general (if possible)
        # Note: Solar time offset = average X ordinate in degrees converted to solar time offset in seconds 
        return datetime.fromtimestamp(record_dict['slice_index_value'] + (record_dict['x_min'] + record_dict['x_max']) * 120).date()

    def null_grouping(self, record_dict):
        """
        Function which takes a record_dict containing all values from a query in the get_db_slices function 
        and returns the slice_index_value unmodified
        """
        return record_dict['slice_index_value']

    def solar_days_since_epoch(self, record_dict):
        """
        Function which takes a record_dict containing all values from a query in the get_db_slices function 
        and returns the number of days since 1/1/1970
        """
        #TODO: Make more general (if possible)
        return dt2days(self.solar_date(record_dict))

    def solar_year_month(self, record_dict):
        """
        Function which takes a record_dict containing all values from a query in the get_db_slices function 
        and returns a (year, month) tuple from the solar date of the observation
        """
        # Assumes slice_index_value is time in seconds since epoch and x values are in degrees
        #TODO: Make more general (if possible)
        # Note: Solar time offset = average X ordinate in degrees converted to solar time offset in seconds 
        solar_date = self.solar_date(record_dict)
        return (solar_date.year, 
                solar_date.month)

    def solar_year(self, record_dict):
        """
        Function which takes a record_dict containing all values from a query in the get_db_slices function 
        and returns the solar year of the observation
        """
        # Assumes slice_index_value is time in seconds since epoch and x values are in degrees
        #TODO: Make more general (if possible)
        # Note: Solar time offset = average X ordinate in degrees converted to solar time offset in seconds 
        solar_date = self.solar_date(record_dict)
        return solar_date.year

    def solar_month(self, record_dict):
        """
        Function which takes a record_dict containing all values from a query in the get_db_slices function 
        and returns the solar month of the observation
        """
        # Assumes slice_index_value is time in seconds since epoch and x values are in degrees
        #TODO: Make more general (if possible)
        # Note: Solar time offset = average X ordinate in degrees converted to solar time offset in seconds 
        solar_date = self.solar_date(record_dict)
        return solar_date.month
=======
>>>>>>> 732bd80a

    @property
    def code_root(self):
        return self._code_root

    @property
    def config_files(self):
        return self._config_files

    @property
    def command_line_params(self):
        return self._command_line_params

    @property
    def configuration(self):
        return self._configuration

    @property
    def databases(self):
        return self._databases

    @property
    def storage_config(self):
        return self._storage_config

    @property
    def debug(self):
        return self._debug

    @debug.setter
    def debug(self, debug_value):
        if self._debug != debug_value:
            self._debug = debug_value

            if self._debug:
                logger.setLevel(logging.DEBUG)
            else:
                logger.setLevel(logging.INFO)

    def get_descriptor(self, query_parameter=None):
        """
query_parameter = \
{
'storage_types':
    ['LS5TM', 'LS7ETM', 'LS8OLITIRS'],
'dimensions': {
     'x': {
           'range': (140, 142),
           'crs': 'EPSG:4326'
           },
     'y': {
           'range': (-36, -35),
           'crs': 'EPSG:4326'
           },
     't': {
           'range': (1293840000, 1325376000),
           'crs': 'SSE', # Seconds since epoch
           'grouping_function': GDF.solar_days_since_epoch
           }
     },
'polygon': '<some kind of text representation of a polygon for PostGIS to sort out>'
            # We won't be doing this in the pilot
}
"""
<<<<<<< HEAD
        
        #=======================================================================
=======

        # =======================================================================
>>>>>>> 732bd80a
        # # Create a dummy array of days since 1/1/1970 between min and max timestamps
        # min_date_ordinal = date.fromtimestamp(1293840000).toordinal()
        # max_date_ordinal = date.fromtimestamp(1325376000).toordinal()
        # date_array = np.array(range(min_date_ordinal - GDF.EPOCH_DATE_ORDINAL,
        #                       max_date_ordinal - GDF.EPOCH_DATE_ORDINAL), dtype=np.int16)
        #
        # descriptor = {
        #     'LS5TM': { # storage_type identifier
        #          'dimensions': ['x', 'y', 't'],
        #          'variables': { # These will be the variables which can be accessed as arrays
        #                'B10': {
        #                     'datatype': 'int16',
        #                     'nodata_value': -999
        #                     },
        #                'B20': {
        #                     'datatype': 'int16',
        #                     'nodata_value': -999
        #                     },
        #                'B30': {
        #                     'datatype': 'int16',
        #                     'nodata_value': -999
        #                     },
        #                'B40': {
        #                     'datatype': 'int16',
        #                     'nodata_value': -999
        #                     },
        #                'B50': {
        #                     'datatype': 'int16',
        #                     'nodata_value': -999
        #                     },
        #                'B70': {
        #                     'datatype': 'int16',
        #                     'nodata_value': -999
        #                     },
        #                'PQ': { # There is no reason why we can't put PQ in with NBAR if we want to
        #                     'datatype': 'int16'
        #                     }
        #                },
        #          'result_min': (140, -36, 1293840000),
        #          'result_max': (141, -35, 1325376000),
        #          'overlap': (0, 0, 0), # We won't be doing this in the pilot
        #          'buffer_size': (128, 128, 128), # Chunk size to use
        #          'result_shape': (8000, 8000, 40), # Overall size of result set
        #          'irregular_indices': { # Regularly indexed dimensions (e.g. x & y) won't need to be specified,
        #                                 # but we could also do that here if we wanted to
        #                't': date_array # Array of days since 1/1/1970
        #                },
        #          'storage_units': { # Should wind up with 8 for the 2x2x2 query above
        #                (140, -36, 2010): { # Storage unit indices
        #                     'storage_min': (140, -36, 1293840000),
        #                     'storage_max': (141, -35, 1293800400),
        #                     'storage_shape': (4000, 4000, 24)
        #                     },
        #                (140, -36, 2011): { # Storage unit indices
        #                     'storage_min': (140, -36, 1293800400),
        #                     'storage_max': (141, -35, 1325376000),
        #                     'storage_shape': (4000, 4000, 23)
        #                     },
        #                (140, -35, 2011): { # Storage unit indices
        #                     'storage_min': (140, -36, 1293840000),
        #                     'storage_max': (141, -35, 1293800400),
        #                     'storage_shape': (4000, 4000, 20)
        #                     }
        #     #          ...
        #     #          <more storage_unit sub-descriptors>
        #     #          ...
        #                }
        #     #    ...
        #     #    <more storage unit type sub-descriptors>
        #     #    ...
        #          }
        #     }
<<<<<<< HEAD
        #=======================================================================
        def get_db_descriptors(dimension_range_dict, 
                          slice_dimension,
                          slice_grouping_function, 
                          storage_types, 
                          exclusive, 
                          database, 
                          result_dict):
=======
        # =======================================================================
        def get_db_descriptors(dimension_range_dict,
                               slice_dimension,
                               slice_grouping_function,
                               storage_types,
                               exclusive,
                               database,
                               result_dict):
>>>>>>> 732bd80a
            """
            Function to return descriptors for all storage_units which fall in the specified dimensional ranges

            Parameters:
                dimension_range_dict: dict defined as {<dimension_tag>: (<min_value>, <max_value>),
                                                       <dimension_tag>: (<min_value>, <max_value>)...}
                slice_dimension: Dimension along which to group results
                slice_locality: Range (in slice_dimension units) in which to group slices
                storage_types: list of storage_type_tags to include in query
                exclusive: Boolean flag to indicate whether query should exclude storage_units with lower dimensionality
                           than the specified range
                database: gdf.database object against which to run the query
                result_dict: dict to contain the result

            Return Value:
                {db_ref: <Descriptor as defined above>}
            """

            def update_storage_units_descriptor(storage_index_tuple,
                                                storage_type_dimensions,
                                                regular_storage_type_dimensions,
                                                storage_min_dict,
                                                overall_min_dict,
                                                storage_max_dict,
                                                overall_max_dict,
                                                storage_shape_dict,
                                                storage_slice_group_set,
                                                overall_slice_group_set,
                                                storage_units_descriptor
                                                ):
                """
                This function is a bit ugly, but it needs to run in two places so it's better not to have it inline
                """
                logger.debug('update_storage_units_descriptor() called')
                if storage_index_tuple is not None:  # We have values to write
                    for dimension in regular_storage_type_dimensions:
                        # Enforce query range on min/max values
                        storage_min_dict[dimension] = max(storage_min_dict[dimension],
                                                          dimension_minmax_dict[dimension][0])
                        storage_max_dict[dimension] = min(storage_max_dict[dimension],
                                                          dimension_minmax_dict[dimension][1])

                        storage_shape_dict[dimension] = round(
                            (storage_max_dict[dimension] - storage_min_dict[dimension]) /
                            self._storage_config[storage_type]['dimensions'][dimension]['dimension_element_size'],
                            GDF.DECIMAL_PLACES)

                    for dimension in irregular_storage_type_dimensions:  # Should be just 'T' for the EO trial
                        # TODO: Make the query and processig more general for multiple irregular dimensions
                        storage_min_dict[dimension] = min(storage_slice_group_set)
                        storage_max_dict[dimension] = max(storage_slice_group_set)

                        storage_shape_dict[dimension] = len(storage_slice_group_set)

                        # Merge slice group values into overall set
                    overall_slice_group_set |= storage_slice_group_set

                    # Update all overall max/mins
                    for dimension in storage_type_dimensions:
                        overall_min_dict[dimension] = min(overall_min_dict[dimension], storage_min_dict[dimension])
                        overall_max_dict[dimension] = max(overall_max_dict[dimension], storage_max_dict[dimension])

                    storage_unit_descriptor = {
                        'storage_min': tuple([storage_min_dict[dimension] for dimension in storage_type_dimensions]),
                        'storage_max': tuple([storage_max_dict[dimension] for dimension in storage_type_dimensions]),
                        'storage_shape': tuple([storage_shape_dict[dimension] for dimension in storage_type_dimensions])
                    }

                    log_multiline(logger.debug, storage_unit_descriptor, 'storage_unit_descriptor', '\t')
                    storage_units_descriptor[storage_index_tuple] = storage_unit_descriptor
                    # End of update_storage_units_descriptor() definition

            # Start of get_db_descriptor() definition
            logger.debug('update_storage_units_descriptor() called')
            logger.debug('storage_types = %s', storage_types)

            for storage_config in self._storage_config.values():
                # Disregard all storage types not in this DB
                if storage_config['db_ref'] != database.db_ref:
                    continue

                storage_type = storage_config['storage_type_tag']

                # Skip any storage_types if they are not in the specified list
                if storage_types and (storage_type not in storage_types):
                    continue

                logger.debug('storage_type = %s', storage_type)

                # list of dimensions for storage_type sorted by creation order
                storage_type_dimensions = [dimension['dimension_tag'] for dimension in
                                           sorted(storage_config['dimensions'].values(),
                                                  key=lambda dimension: dimension['dimension_order'])]
                logger.debug('storage_type_dimensions = %s', storage_type_dimensions)

                # list of dimensions for range query sorted by creation order (do all if
                if dimension_range_dict:
                    range_dimensions = [dimension_tag for dimension_tag in storage_type_dimensions if
                                        dimension_tag in dimension_range_dict.keys()]
                else:
                    range_dimensions = []
                logger.debug('range_dimensions = %s', range_dimensions)

                # Skip this storage_type if exclusive flag set and dimensionality is less
                # than query range dimnsionality
                if exclusive and (set(storage_type_dimensions) < set(range_dimensions)):
                    continue

                # Create a sub-descriptor for each storage_type
                storage_type_descriptor = {}
<<<<<<< HEAD
                
                SQL = """-- Find all slices in storage_units which fall in range for storage type %s
select distinct""" % storage_type
                for dimension_tag in storage_type_dimensions:
                    SQL +="""
%s.storage_dimension_index as %s_index,
%s.storage_dimension_min as %s_min,
%s.storage_dimension_max as %s_max,""".replace('%s', dimension_tag)
                SQL +="""
slice_index_value
from storage
"""                    
                for dimension_tag in storage_type_dimensions:
                    SQL += """join (
=======

                sql = '''-- Find all slices in storage_units which fall in range for storage type %s
select distinct''' % storage_type
                for dimension_tag in storage_type_dimensions:
                    sql += '''
%s.storage_dimension_index as %s_index,
%s.storage_dimension_min as %s_min,
%s.storage_dimension_max as %s_max,'''.replace('%s', dimension_tag)
                sql += '''
slice_index_value
from storage
'''
                for dimension_tag in storage_type_dimensions:
                    sql += '''join (
>>>>>>> 732bd80a
select *
from storage_dimension
join dimension using(dimension_id)
where storage_type_id = %d
and storage_version = 0
and dimension.dimension_tag = '%s'
<<<<<<< HEAD
""" % (storage_config['storage_type_id'], 
   dimension_tag
   )
                    # Apply range filters
                    if dimension_tag in range_dimensions:
                        SQL += """and (storage_dimension_min < %f 
    and storage_dimension_max > %f)
""" % (dimension_range_dict[dimension_tag][1], # Max
   dimension_range_dict[dimension_tag][0] # Min
   )

                    SQL += """) %s using(storage_type_id, storage_id, storage_version)
""" % (dimension_tag)

                SQL +="""
=======
''' % (storage_config['storage_type_id'],
       dimension_tag
       )
                    # Apply range filters
                    if dimension_tag in range_dimensions:
                        sql += '''and (storage_dimension_min < %f
    and storage_dimension_max > %f)
''' % (dimension_range_dict[dimension_tag][1],  # Max
       dimension_range_dict[dimension_tag][0]  # Min
       )

                    sql += ''') %s using(storage_type_id, storage_id, storage_version)
''' % dimension_tag

                sql += '''
>>>>>>> 732bd80a
    join storage_dataset using (storage_type_id, storage_id, storage_version)
    join (
      select dataset_type_id,
        dataset_id,
        coalesce(indexing_value, (min_value+max_value)/2) as slice_index_value,
        dimension_tag,
        min_value,
        max_value,
        indexing_value
      from dataset
      join dataset_dimension using(dataset_type_id, dataset_id)
      join dimension using(dimension_id)
      where dimension_tag = '%s'
    ) dataset_index using(dataset_type_id, dataset_id)
<<<<<<< HEAD
""" % (slice_dimension)

                # Restrict slices to those within range if required
                if slice_dimension in range_dimensions:
                    SQL += """where slice_index_value between %f and %f
""" % (dimension_range_dict[slice_dimension][0], # Min
       dimension_range_dict[slice_dimension][1]) # Max

                SQL +="""
order by """ + '_index, '.join(storage_type_dimensions) + """_index, slice_index_value;
"""            
                log_multiline(logger.debug, SQL , 'SQL', '\t')
    
                slice_result_set = database.submit_query(SQL)
                
                storage_units_descriptor = {} # Dict to hold all storage unit descriptors for this storage type
                
                regular_storage_type_dimensions = [dimension for dimension in storage_type_dimensions if self._storage_config[storage_type]['dimensions'][dimension]['indexing_type'] == 'regular'] 
                irregular_storage_type_dimensions = [dimension for dimension in storage_type_dimensions if self._storage_config[storage_type]['dimensions'][dimension]['indexing_type'] == 'irregular'] 
                fixed_storage_type_dimensions = [dimension for dimension in storage_type_dimensions if self._storage_config[storage_type]['dimensions'][dimension]['indexing_type'] == 'fixed'] 
                
=======
''' % slice_dimension

                # Restrict slices to those within range if required
                if slice_dimension in range_dimensions:
                    sql += '''where slice_index_value between %f and %f
''' % (dimension_range_dict[slice_dimension][0],  # Min
       dimension_range_dict[slice_dimension][1])  # Max

                sql += '''
order by ''' + '_index, '.join(storage_type_dimensions) + '''_index, slice_index_value;
'''
                log_multiline(logger.debug, sql, 'SQL', '\t')

                slice_result_set = database.submit_query(sql)

                storage_units_descriptor = {}  # Dict to hold all storage unit descriptors for this storage type

                regular_storage_type_dimensions = [dimension for dimension in storage_type_dimensions if
                                                   self._storage_config[storage_type]['dimensions'][dimension][
                                                       'indexing_type'] == 'regular']
                irregular_storage_type_dimensions = [dimension for dimension in storage_type_dimensions if
                                                     self._storage_config[storage_type]['dimensions'][dimension][
                                                         'indexing_type'] == 'irregular']
                fixed_storage_type_dimensions = [dimension for dimension in storage_type_dimensions if
                                                 self._storage_config[storage_type]['dimensions'][dimension][
                                                     'indexing_type'] == 'fixed']

>>>>>>> 732bd80a
                # Define initial max/min/shape values
                dimension_minmax_dict = {
                    dimension: (dimension_range_dict.get(dimension) or (-sys.maxsize - 1, sys.maxsize)) for dimension in
                    storage_type_dimensions}
                storage_min_dict = {dimension: sys.maxsize for dimension in storage_type_dimensions}
                storage_max_dict = {dimension: -sys.maxsize - 1 for dimension in storage_type_dimensions}
                storage_shape_dict = {dimension: 0 for dimension in storage_type_dimensions}
                overall_min_dict = {dimension: sys.maxsize for dimension in storage_type_dimensions}
                overall_max_dict = {dimension: -sys.maxsize - 1 for dimension in storage_type_dimensions}
                overall_shape_dict = {dimension: 0 for dimension in storage_type_dimensions}

                storage_slice_group_set = set()
                overall_slice_group_set = set()

                storage_index_tuple = None
                # Iterate through all records once only
                for record_dict in slice_result_set.record_generator({'slice_group_value': slice_grouping_function}):
                    logger.debug('record_dict = %s', record_dict)
                    new_storage_index_tuple = tuple([record_dict[dimension_tag.lower() + '_index']
                                                     for dimension_tag in storage_type_dimensions])

                    if new_storage_index_tuple != storage_index_tuple:  # Change in storage unit
                        update_storage_units_descriptor(storage_index_tuple,
                                                        storage_type_dimensions,
                                                        regular_storage_type_dimensions,
                                                        storage_min_dict,
                                                        overall_min_dict,
                                                        storage_max_dict,
                                                        overall_max_dict,
                                                        storage_shape_dict,
                                                        storage_slice_group_set,
                                                        overall_slice_group_set,
                                                        storage_units_descriptor
                                                        )

                        # Re-initialise max & min dicts for new storage unit
                        storage_min_dict = {dimension: sys.maxsize for dimension in storage_type_dimensions}
                        storage_max_dict = {dimension: -sys.maxsize - 1 for dimension in storage_type_dimensions}
                        storage_slice_group_set = set()
                        storage_index_tuple = new_storage_index_tuple

                    # Do the following for every record
                    storage_slice_group_set.add(record_dict['slice_group_value'])
                    # Update min & max values
                    for dimension in regular_storage_type_dimensions:
                        storage_min_dict[dimension] = min(storage_min_dict[dimension],
                                                          record_dict['%s_min' % dimension.lower()])
                        storage_max_dict[dimension] = max(storage_max_dict[dimension],
                                                          record_dict['%s_max' % dimension.lower()])

                # All records processed - write last descriptor
                update_storage_units_descriptor(storage_index_tuple,
                                                storage_type_dimensions,
                                                regular_storage_type_dimensions,
                                                storage_min_dict,
                                                overall_min_dict,
                                                storage_max_dict,
                                                overall_max_dict,
                                                storage_shape_dict,
                                                storage_slice_group_set,
                                                overall_slice_group_set,
                                                storage_units_descriptor
                                                )

                if storage_units_descriptor:  # If any storage units were found
                    storage_type_descriptor['storage_units'] = storage_units_descriptor

                    # Determine overall max/min/shape values
                    for dimension in regular_storage_type_dimensions:
                        overall_shape_dict[dimension] = round(
                            (overall_max_dict[dimension] - overall_min_dict[dimension]) /
                            self._storage_config[storage_type]['dimensions'][dimension]['dimension_element_size'],
                            GDF.DECIMAL_PLACES)

                    for dimension in irregular_storage_type_dimensions:  # Should be just 'T' for the EO trial
                        # Show all unique group values in order
                        storage_type_descriptor['irregular_indices'] = {
                            dimension: np.array(sorted(list(overall_slice_group_set)))}  # , dtype = np.int16)}

                        overall_shape_dict[dimension] = len(overall_slice_group_set)

                    storage_type_descriptor['dimensions'] = storage_type_dimensions

                    storage_type_descriptor['result_min'] = tuple(
                        [overall_min_dict[dimension] for dimension in storage_type_dimensions])
                    storage_type_descriptor['result_max'] = tuple(
                        [overall_max_dict[dimension] for dimension in storage_type_dimensions])
                    storage_type_descriptor['result_shape'] = tuple(
                        [overall_shape_dict[dimension] for dimension in storage_type_dimensions])

                    # Show all unique group values in order
                    # TODO: Don't make this hard-coded for T slices
                    storage_type_descriptor['irregular_indices'] = {
                        'T': np.array(sorted(list(overall_slice_group_set)), dtype=np.int32)}

                    storage_type_descriptor['variables'] = dict(
                        self._storage_config[storage_type]['measurement_types'])

                    result_dict[storage_type] = storage_type_descriptor
                    # End of per-DB function

        # Start of cross-DB get_descriptor function
        query_parameter = query_parameter or {}  # Handle None as a parameter

        try:
            dimension_range_dict = {dimension_tag.upper(): query_parameter['dimensions'][dimension_tag].get('range') for
                                    dimension_tag in query_parameter['dimensions'].keys()}
        except KeyError:
            dimension_range_dict = {}

        try:
            storage_types = [storage_type.upper() for storage_type in query_parameter['storage_types'] if
                             storage_type in self._storage_config.keys()]
        except KeyError:
            try:
                storage_types = [query_parameter['storage_type'].upper()]  # Check for single storage type
            except KeyError:
                storage_types = self._storage_config.keys()

        # Make self.solar_days_since_epoch the default grouping function for T
        # TODO: Make this more general for all irregular dimensions
        try:  # Check for both upper & lower case dimension tag
            slice_grouping_function = query_parameter['dimensions']['T'][
                                          'grouping_function'] or solar_days_since_epoch
        except KeyError:
            try:
                slice_grouping_function = query_parameter['dimensions']['t'][
                                              'grouping_function'] or solar_days_since_epoch
            except KeyError:
<<<<<<< HEAD
                slice_grouping_function = self.solar_days_since_epoch
            
        
        return self._do_db_query({db_ref: self.databases[db_ref] for db_ref in sorted(set([self._storage_config[storage_type]['db_ref'] for storage_type in storage_types]))},
                                 [get_db_descriptors, 
                                  dimension_range_dict, 
                                  'T', 
                                  slice_grouping_function, 
                                  storage_types, 
                                  False
                                  ]
                                 )
        
        
    def get_storage_filename(self, storage_type, storage_indices):
=======
                slice_grouping_function = solar_days_since_epoch

        return _do_db_query({db_ref: self.databases[db_ref] for db_ref in sorted(
            set([self._storage_config[storage_type]['db_ref'] for storage_type in storage_types]))},
                            [get_db_descriptors,
                             dimension_range_dict,
                             'T',
                             slice_grouping_function,
                             storage_types,
                             False
                             ]
                            )

    @staticmethod
    def get_storage_filename(storage_type, storage_indices):
>>>>>>> 732bd80a
        """
        Function to return the filename for a storage unit file with the specified storage_type & storage_indices
        """
        return storage_type + '_' + '_'.join([str(index) for index in storage_indices]) + '.nc'
<<<<<<< HEAD
    
    def get_storage_dir(self, storage_type, storage_indices):
=======

    def get_storage_dir(self, storage_type):
>>>>>>> 732bd80a
        """
        Function to return the filename for a storage unit file with the specified storage_type & storage_indices
        """
        return os.path.join(self._storage_config[storage_type]['storage_type_location'], storage_type)

    def get_storage_path(self, storage_type, storage_indices):
        """
        Function to return the full path to a storage unit file with the specified storage_type & storage_indices
        """
<<<<<<< HEAD
        return os.path.join(self.get_storage_dir(storage_type, storage_indices), self.get_storage_filename(storage_type, storage_indices))
    
    
    def ordinate2index(self, storage_type, dimension, ordinate):
        """
        Return the storage unit index from the reference system ordinate for the specified storage type, ordinate value and dimension tag
=======
        return os.path.join(self.get_storage_dir(storage_type),
                            self.get_storage_filename(storage_type, storage_indices))

    def ordinate2index(self, storage_type, dimension, ordinate):
        """
        Return the storage unit index from the reference system ordinate for the specified storage type, ordinate value
        and dimension tag
>>>>>>> 732bd80a
        """
        if dimension == 'T':
            # TODO: Make this more general - need to cater for other reference systems besides seconds since epoch
            index_reference_system_name = self.storage_config[storage_type]['dimensions']['T'][
                'index_reference_system_name'].lower()
            logger.debug('index_reference_system_name = %s', index_reference_system_name)
            datetime_value = secs2dt(ordinate)
            if index_reference_system_name == 'decade':
                return datetime_value.year // 10
            if index_reference_system_name == 'year':
                return datetime_value.year
            elif index_reference_system_name == 'month':
                return datetime_value.year * 12 + datetime_value.month - 1
        else:
            return int(
                floor((ordinate - self.storage_config[storage_type]['dimensions'][dimension]['dimension_origin']) /
                      self.storage_config[storage_type]['dimensions'][dimension]['dimension_extent']))

    def index2ordinate(self, storage_type, dimension, index):
        """
<<<<<<< HEAD
        Return the reference system ordinate from the storage unit index for the specified storage type, index value and dimension tag
=======
        Return the reference system ordinate from the storage unit index for the specified storage type, index value and
         dimension tag
>>>>>>> 732bd80a
        """
        if dimension == 'T':
            # TODO: Make this more general - need to cater for other reference systems besides seconds since epoch
            index_reference_system_name = self.storage_config[storage_type]['dimensions']['T'][
                'index_reference_system_name'].lower()
            logger.debug('index_reference_system_name = %s', index_reference_system_name)
            if index_reference_system_name == 'decade':
                return dt2secs(datetime(index * 10, 1, 1))
            if index_reference_system_name == 'year':
                return dt2secs(datetime(index, 1, 1))
            elif index_reference_system_name == 'month':
                return dt2secs(datetime(index // 12, index % 12 + 1, 1))
        else:  # Not time
            return ((index * self.storage_config[storage_type]['dimensions'][dimension]['dimension_extent']) +
                    self.storage_config[storage_type]['dimensions'][dimension]['dimension_origin'])
<<<<<<< HEAD
            
    def get_data(self, data_request_descriptor={}, destination_filename=None):
=======

    def get_data(self, data_request_descriptor=None, destination_filename=None):
>>>>>>> 732bd80a
        """
        Function to return composite in-memory arrays

        data_request = \
        {
        'storage_type': 'LS5TM',
        'variables': ('B30', 'B40','PQ'), # Note that we won't necessarily have PQ in the same storage unit
        'dimensions': {
             'x': {
                   'range': (140, 142),
                   'array_range': (0, 127)
                   'crs': 'EPSG:4326'
                   },
             'y': {
                   'range': (-36, -35),
                   'array_range': (0, 127)
                   'crs': 'EPSG:4326'
                   },
             't': {
                   'range': (1293840000, 1325376000),
                   'array_range': (0, 127)
                   'crs': 'SSE', # Seconds since epoch
                   'grouping_function': '<e.g. gdf.solar_day>'
                   }
             },
        'polygon': '<some kind of text representation of a polygon for PostGIS to sort out>'
                    # We won't be doing this in the pilot
        }



        data_response = \
        {
        'dimensions': ['x', 'y', 't'],
        'arrays': { # All of these will have the same shape
             'B30': '<Numpy array>',
             'B40': '<Numpy array>',
             'PQ': '<Numpy array>'
             },
        'indices': [ # These will be the actual x, y & t (long, lat & time) values for each array index
            '<numpy array of x indices>',
            '<numpy array of y indices>',
            '<numpy array of t indices>'
            ]
        'element_sizes': [ # These will be the element sizes for each dimension
            '< x element size>',
            '< y element size>',
            '< t element size>'
            ]
        'coordinate_reference_systems': [ # These will be the coordinate_reference_systems for each dimension
            '< x CRS>',
            '< y CRS>',
            '< t CRS>'
            ]
        }
        """
<<<<<<< HEAD
        storage_type = data_request_descriptor['storage_type'] 
        
=======
        if not data_request_descriptor:
            data_request_descriptor = {}
        storage_type = data_request_descriptor['storage_type']

>>>>>>> 732bd80a
        # Convert dimension tags to upper case
        range_dict = {dimension.upper(): dimension_spec['range']
                      for dimension, dimension_spec in data_request_descriptor['dimensions'].items()}
        # Create dict of array slices if specified
        slice_dict = {dimension.upper(): slice(*dimension_spec['array_range'])
                      for dimension, dimension_spec in data_request_descriptor['dimensions'].items() if
                      dimension_spec.get('array_range')}

        # Create dict of grouping functions if specified
        grouping_function_dict = {dimension.upper(): dimension_spec['grouping_function']
                                  for dimension, dimension_spec in data_request_descriptor['dimensions'].items() if
                                  dimension_spec.get('grouping_function')}

        # Default grouping function for time is self.solar_days_since_epoch
        grouping_function_dict['T'] = grouping_function_dict.get('T') or solar_days_since_epoch

        storage_config = self._storage_config[storage_type]
        dimension_config = storage_config['dimensions']
        dimensions = dimension_config.keys()  # All dimensions in order
        # irregular_dimensions = [dimension for dimension in dimensions if dimension_config[dimension]['indexing_type']
        # == 'irregular']
        range_dimensions = [dimension for dimension in dimensions if
                            dimension in range_dict.keys()]  # Range dimensions in order
        dimension_element_sizes = {dimension: dimension_config[dimension]['dimension_element_size'] for dimension in
                                   dimensions}

        # Default to all variables if none specified
        variable_names = data_request_descriptor.get('variables') or storage_config['measurement_types'].keys()

        # Create complete range dict with minmax tuples for every dimension, either calculated from supplied ranges or
        # looked up from config if not supplied
        # TODO: Do something a bit nicer than the "- 0.000001" on the upper bound
        # get the correct indices on storage unit boundaries
        index_range_dict = {dimensions[dimension_index]: (
            (self.ordinate2index(storage_type, dimensions[dimension_index], range_dict[dimensions[dimension_index]][0]),
             self.ordinate2index(storage_type, dimensions[dimension_index],
                                 range_dict[dimensions[dimension_index]][1] - pow(0.1, GDF.DECIMAL_PLACES)))
            if dimensions[dimension_index] in range_dimensions
            else (dimension_config[dimensions[dimension_index]]['min_index'],
                  dimension_config[dimensions[dimension_index]]['max_index']))
                            for dimension_index in range(len(dimensions))}
        logger.debug('index_range_dict = %s', index_range_dict)

        # Find all existing storage units in range and retrieve the indices in ranges for each dimension
        subset_dict = collections.OrderedDict()
        dimension_index_dict = {dimension: set() for dimension in
                                dimensions}  # Dict containing set (converted to list) of unique indices
        # for each dimension
        # Iterate through all possible storage unit index combinations
        # TODO: Make this more targeted and efficient - OK for continuous ranges, but probably could do better
        for indices in itertools.product(
                *[range(index_range_dict[dimension][0], index_range_dict[dimension][1] + 1) for dimension in
                  dimensions]):
            logger.debug('indices = %s', indices)
            storage_path = self.get_storage_path(storage_type, indices)
            logger.debug('Opening storage unit %s', storage_path)
            if os.path.exists(storage_path):
                gdfnetcdf = GDFNetCDF(storage_config, netcdf_filename=storage_path, decimal_places=GDF.DECIMAL_PLACES)
                subset_indices = gdfnetcdf.get_subset_indices(range_dict)
                if not subset_indices:
                    raise Exception('Invalid subset range %s for storage unit %s' % (
                        range_dict, storage_path))  # This should never happen

                # Keep track of all indices for each dimension
                for dimension in dimensions:
                    dimension_indices = np.around(subset_indices[dimension], GDF.DECIMAL_PLACES)
                    # TODO: Find a vectorised way of doing this instead of using sets
                    dimension_index_dict[dimension] |= set(dimension_indices.tolist())

                subset_dict[indices] = (gdfnetcdf, subset_indices)
        logger.debug('%d storage units found', len(subset_dict))
        logger.debug('subset_dict = %s', subset_dict)

        # TODO: Do this check more thoroughly
        assert destination_filename or len(
            subset_dict) <= GDF.MAX_UNITS_IN_MEMORY, 'Too many storage units for an in-memory query'

        for dimension in dimensions:
            # Expect to find indices in all dimensions
            if not dimension_index_dict[dimension]:
                logger.warning('No data found')
                return

            # Convert index set to sorted list
            dimension_index_dict[dimension] = sorted(dimension_index_dict[dimension])

        # Create lookup arrays (grouped_value_dict) and sorted sets of of unique
        # values (result_grouped_value_dict) for grouped indices
        ungrouped_value_dict = {}
        grouped_value_dict = {}
        result_grouped_value_dict = {}
        for dimension in dimensions:
            grouping_function = grouping_function_dict.get(dimension)
            if grouping_function:
                # Create list of ungrouped values
                ungrouped_value_dict[dimension] = dimension_index_dict[dimension]
                # Create list of grouped values
                # TODO: Replace this awful code which creates a "fake" record dict for the grouping function
                grouped_value_dict[dimension] = [grouping_function(
                    {'slice_index_value': t_index, 'x_min': dimension_index_dict['X'][0],
                     'x_max': dimension_index_dict['X'][-1]}) for t_index in dimension_index_dict['T']]
                # Create sorted array of unique values
                result_grouped_value_dict[dimension] = np.array(sorted(set(grouped_value_dict[dimension])))
                # Convert grouped_value_dict[dimension] from list to array
                grouped_value_dict[dimension] = np.array(grouped_value_dict[dimension])

        logger.debug('dimension_index_dict = %s', dimension_index_dict)
        logger.debug('grouped_value_dict = %s', grouped_value_dict)
        logger.debug('result_grouped_value_dict = %s', result_grouped_value_dict)

        # Create composite result array indices either from
        # result_grouped_value_dict if irregular & grouped or created as a range
        # if regular
        result_array_indices = {
            dimension: (np.array(result_grouped_value_dict[dimension]) if dimension in result_grouped_value_dict.keys()
                        else np.around(np.arange(dimension_index_dict[dimension][0],
                                                 dimension_index_dict[dimension][-1] + pow(0.1, GDF.DECIMAL_PLACES),
                                                 dimension_element_sizes[dimension]), GDF.DECIMAL_PLACES))
            for dimension in dimensions}

        # Reverse any indices with reverse_index flag set
        for dimension in dimensions:
            if dimension_config[dimension]['reverse_index']:
                result_array_indices[dimension] = result_array_indices[dimension][::-1]

        # Apply optional array ranges
        # TODO: TEST THIS!
        if slice_dict:
            logger.debug('Applying slices from slice_dict %s', slice_dict)
            result_array_indices = {dimension: (index_array[slice_dict[dimension]] if dimension in slice_dict.keys()
                                                else index_array)
                                    for dimension, index_array in result_array_indices.items()}
            # Revise index_range_dict to conform to reduced ranges
            restricted_range_dict = {dimension: ((max(range_dict[dimension][0], result_array_indices[dimension][0]),
                                                  min(range_dict[dimension][1], result_array_indices[dimension][
                                                      -1])) if dimension in range_dict.keys()
                                                 else (
                result_array_indices[dimension][0], result_array_indices[dimension][-1]))
                                     for dimension in dimensions}
        else:  # No array range supplied - use full range
            restricted_range_dict = range_dict

        logger.debug('result_array_indices = %s', result_array_indices)
        logger.debug('restricted_range_dict = %s', restricted_range_dict)

        # Create empty result_dict for returning result
        result_dict = {
            'dimensions': dimensions,
            'arrays': {},
            'indices': result_array_indices,
            'element_sizes': [dimension_config[dimension]['dimension_element_size'] for dimension in dimensions],
            'coordinate_reference_systems': [
                {'reference_system_name': dimension_config[dimension]['reference_system_name'],
                 'reference_system_definition': dimension_config[dimension]['reference_system_definition'],
                 'reference_system_unit': dimension_config[dimension]['reference_system_unit']
                 }
                for dimension in dimensions]
        }

        # Create empty composite result arrays
        array_shape = [len(result_array_indices[dimension]) for dimension in dimensions]
        logger.debug('array_shape = %s', array_shape)

        for variable_name in variable_names:
            dtype = storage_config['measurement_types'][variable_name]['numpy_datatype_name']
            logger.debug('%s dtype = %s', variable_name, dtype)

            # TODO: Do something better for variables with no no-data value specified (e.g. PQ)
            nodata_value = storage_config['measurement_types'][variable_name]['nodata_value'] or 0
            result_dict['arrays'][variable_name] = np.ones(shape=array_shape, dtype=dtype) * nodata_value

        # Iterate through all storage units with data
        # TODO: Implement merging of multiple group layers. Current implemntation
        # breaks when more than one layer per group
        for indices in subset_dict.keys():
            # Unpack tuple
            gdfnetcdf = subset_dict[indices][0]
            subset_indices = subset_dict[indices][1]

            selection = []
            for dimension in dimensions:
                dimension_indices = np.around(subset_indices[dimension], GDF.DECIMAL_PLACES)
                logger.debug('%s dimension_indices = %s', dimension, dimension_indices)

                logger.debug('result_array_indices[%s] = %s', dimension, result_array_indices[dimension])
                if dimension in grouping_function_dict.keys():
                    # logger.debug('Un-grouped %s min_index_value = %s, max_index_value = %s', dimension,
                    # min_index_value, max_index_value)
                    subset_group_values = grouped_value_dict[dimension][np.in1d(ungrouped_value_dict[dimension],
                                                                                dimension_indices)]  # Convert raw time
                    # values to group values
                    logger.debug('%s subset_group_values = %s', dimension, subset_group_values)
                    dimension_selection = np.in1d(result_array_indices[dimension],
                                                  subset_group_values)  # Boolean array mask for result array
                    logger.debug('%s dimension_selection = %s', dimension, dimension_selection)
                else:
                    dimension_selection = np.in1d(result_array_indices[dimension],
                                                  dimension_indices)  # Boolean array mask for result array
                    logger.debug('%s boolean dimension_selection = %s', dimension, dimension_selection)
                    dimension_selection = slice(np.where(dimension_selection)[0][0],
                                                np.where(dimension_selection)[0][-1] + 1)
                    logger.debug('%s slice dimension_selection = %s', dimension, dimension_selection)
                selection.append(dimension_selection)
            logger.debug('selection = %s', selection)

            for variable_name in variable_names:
                # Read data into array
                read_array = gdfnetcdf.read_subset(variable_name, restricted_range_dict)[0]
                logger.debug('read_array from %s = %s', gdfnetcdf.netcdf_filename, read_array)
                logger.debug('read_array.shape from %s = %s', gdfnetcdf.netcdf_filename, read_array.shape)

                logger.debug("result_dict['arrays'][variable_name][selection].shape = %s",
                             result_dict['arrays'][variable_name][selection].shape)
                result_dict['arrays'][variable_name][selection] = gdfnetcdf.read_subset(variable_name, range_dict)[0]

        log_multiline(logger.debug, result_dict, 'result_dict', '\t')
        logger.debug('Result size = %s', tuple(len(result_array_indices[dimension]) for dimension in dimensions))

        return result_dict<|MERGE_RESOLUTION|>--- conflicted
+++ resolved
@@ -32,10 +32,7 @@
 
 @author: Alex Ip
 """
-<<<<<<< HEAD
-=======
 from __future__ import absolute_import
->>>>>>> 732bd80a
 import os
 import sys
 import threading
@@ -48,13 +45,6 @@
 from math import floor
 from distutils.util import strtobool
 
-<<<<<<< HEAD
-from _database import Database, CachedResultSet
-from _arguments import CommandLineArgs
-from _config_file import ConfigFile
-from _gdfnetcdf import GDFNetCDF
-from _gdfutils import dt2secs, secs2dt, days2dt, dt2days, make_dir, directory_writable, log_multiline
-=======
 import numpy as np
 
 from ._database import Database
@@ -72,12 +62,9 @@
 logging.root.addHandler(console_handler)
 
 logger = logging.getLogger(__name__)
+logger.setLevel(logging.INFO) # Initial logging level for this module
 
 thread_exception = None
->>>>>>> 732bd80a
-
-logger = logging.getLogger(__name__)
-logger.setLevel(logging.INFO) # Initial logging level for this module
 
 
 def _do_db_query(databases, args):
@@ -234,32 +221,11 @@
     return sdate.month
 
 
-
 class GDF(object):
     """
     Class definition for GDF (General Data Framework).
     Manages configuration and database connections.
     """
-<<<<<<< HEAD
-    DEFAULT_CONFIG_FILE = 'gdf_default.conf' # N.B: Assumed to reside in code root directory
-
-    ARG_DESCRIPTORS = {'refresh': {'short_flag': '-r', 
-                                        'long_flag': '--refresh', 
-                                        'default': False, 
-                                        'action': 'store_const', 
-                                        'const': True,
-                                        'help': 'Flag to force refreshing of cached config'
-                                        },
-                       'cache_dir': {'short_flag': '-c', 
-                                    'long_flag': '--cache_dir', 
-                                    'default': None, 
-                                    'action': 'store',
-                                    'const': None, 
-                                    'help': 'Cache directory for GDF operation'
-                                    },
-                                }
-    MAX_UNITS_IN_MEMORY = 1000 #TODO: Do something better than this
-=======
     DEFAULT_CONFIG_FILE = 'gdf_default.conf'  # N.B: Assumed to reside in code root directory
 
     ARG_DESCRIPTORS = {'refresh': {'short_flag': '-r',
@@ -278,7 +244,6 @@
                                      },
                        }
     MAX_UNITS_IN_MEMORY = 1000  # TODO: Do something better than this
->>>>>>> 732bd80a
     DECIMAL_PLACES = 6
 
     def _cache_object(self, cached_object, cache_filename):
@@ -294,39 +259,13 @@
         Function to retrieve an object from a cached pickle file
         Will raise a general exception if refresh is forced
         """
-<<<<<<< HEAD
-        if self.refresh: raise Exception('Refresh Forced')
-=======
         if self.refresh:
             raise Exception('Refresh Forced')
->>>>>>> 732bd80a
         cache_file = open(os.path.join(self.cache_dir, cache_filename), 'r')
         cached_object = cPickle.load(cache_file)
         cache_file.close()
         return cached_object
-<<<<<<< HEAD
-    
-    def _get_command_line_params(self, arg_descriptors={}):
-        """
-        Function to return a dict of command line parameters
-        
-        Parameters:
-            arg_descriptors: dict keyed by dest variable name containing sub-dicts as follows:
-                'short_flag': '-d', 
-                'long_flag': '--debug', 
-                'default': <Boolean>, 
-                'action': 'store_const', 
-                'const': <Boolean>,
-                'help': <help string>
-                
-        """
-        command_line_args_object = CommandLineArgs(arg_descriptors)
-        
-        return command_line_args_object.arguments
-        
-=======
-
->>>>>>> 732bd80a
+
     def _get_config(self, config_files_string=None):
         """
         Function to return a nested dict of config file entries
@@ -334,13 +273,8 @@
             config_files_string - comma separated list of GDF config files
         Returns: dict {<db_ref>: {<param_name>: <param_value>,... },... }
         """
-<<<<<<< HEAD
-        config_dict = collections.OrderedDict() # Need to preserve order of config files
-        
-=======
         config_dict = collections.OrderedDict()  # Need to preserve order of config files
 
->>>>>>> 732bd80a
         # Use default config file if none provided
         config_files_string = config_files_string or os.path.join(self._code_root, GDF.DEFAULT_CONFIG_FILE)
 
@@ -402,21 +336,12 @@
         return database_dict
 
     def __init__(self):
-<<<<<<< HEAD
-        """Constructor for class GDF
-        """
-        self._config_files = [] # List of config files read
-        
-        self._code_root = os.path.abspath(os.path.dirname(__file__)) # Directory containing module code
-        
-=======
         """Constructor for class GDF"""
 
         self._config_files = []  # List of config files read
 
         self._code_root = os.path.abspath(os.path.dirname(__file__))  # Directory containing module code
 
->>>>>>> 732bd80a
         # Create master configuration dict containing both command line and config_file parameters
         self._command_line_params = _get_command_line_params(GDF.ARG_DESCRIPTORS)
 
@@ -466,73 +391,7 @@
             self._cache_object(self._storage_config, 'storage_config.pkl')
             logger.info('Read storage configuration from databases %s', self._storage_config.keys())
 
-<<<<<<< HEAD
-        
-    def _do_db_query(self, databases, args):
-        """
-        Generic function to execute a function across multiple databases, each function in its own thread
-        Returns a dict which must be updated by db_function in a thread-safe manner 
-        
-        Parameters:
-            databases: dict of database objects keyed by db_ref
-            args: list containing db_function to be multi-threaded and its arguments. 
-                NB: Last two arguments of db_function must be database and result_dict 
-        """        
-        def check_thread_exception():
-            """"Check for exception raised by previous thread and raise it if found.
-            Note that any other threads already underway will be allowed to finish normally.
-            """
-            global thread_exception
-            logger.debug('thread_exception: %s', thread_exception)
-            # Check for exception raised by previous thread and raise it if found
-            if thread_exception:
-                logger.error('Thread error: ' + thread_exception.message)
-                raise thread_exception # Raise the exception in the main thread
-    
-        def thread_execute(db_function, *args, **kwargs):
-            """Helper function to capture exception within the thread and set a global
-            variable to be checked in the main thread
-            N.B: THIS FUNCTION RUNS WITHIN THE SPAWNED THREAD
-            """
-            global thread_exception
-            try:
-                db_function(*args, **kwargs)
-            except Exception, e:
-                thread_exception = e
-                log_multiline(logger.error, traceback.format_exc(), 'Error in thread: ' + e.message, '\t')
-                raise thread_exception # Re-raise the exception within the thread
-            finally:
-                logger.debug('Thread finished')
-
-        result_dict = {} # Nested dict to contain query results - must be updated in a thread-safe manner
-
-        thread_list = []
-        for db_ref in sorted(databases.keys()):
-            check_thread_exception()
-            
-            database = databases[db_ref]
-            process_thread = threading.Thread(target=thread_execute,                    
-                                              args=args+[database, result_dict],
-                                              name=db_ref
-                                              )
-            thread_list.append(process_thread)
-            process_thread.setDaemon(False)
-            process_thread.start()
-            logger.debug('Started thread %s', db_ref)
-
-        # Wait for all threads to finish
-        for process_thread in thread_list:
-            check_thread_exception()
-            process_thread.join()
-
-        check_thread_exception()
-        logger.debug('All threads finished')
-
-        log_multiline(logger.debug, result_dict, 'result_dict', '\t')
-        return result_dict
-=======
         log_multiline(logger.debug, self.__dict__, 'GDF.__dict__', '\t')
->>>>>>> 732bd80a
 
     def _do_storage_type_query(self, storage_types, args):
         """
@@ -541,16 +400,10 @@
 
         Parameters:
             storage_types: List of storage_types to process (None for all storage types)
-<<<<<<< HEAD
-            args: list containing db_function to be multi-threaded and its arguments. 
-                NB: Last two arguments of db_function must be database and result_dict 
-        """        
-=======
             args: list containing db_function to be multi-threaded and its arguments.
                 NB: Last two arguments of db_function must be database and result_dict
         """
 
->>>>>>> 732bd80a
         def check_thread_exception():
             """"Check for exception raised by previous thread and raise it if found.
             Note that any other threads already underway will be allowed to finish normally.
@@ -639,29 +492,18 @@
             ...
             }
         """
-<<<<<<< HEAD
-        def get_db_storage_config(database, result_dict):
-            """
-            Function to return a dict with details of all storage types managed in a single database 
-            
-=======
 
         def get_db_storage_config(database, result_dict):
             """
             Function to return a dict with details of all storage types managed in a single database
 
->>>>>>> 732bd80a
             Parameters:
                 database: gdf.database object against which to run the query
                 result_dict: dict to contain the result
 
             This is currently a bit ugly because it retrieves the de-normalised data in a single query and then has to
-<<<<<<< HEAD
-            build the tree from the flat result set. It could be done in a prettier (but slower) way with multiple queries
-=======
             build the tree from the flat result set. It could be done in a prettier (but slower) way with multiple
             queries
->>>>>>> 732bd80a
             """
             db_storage_config_dict = collections.OrderedDict()
 
@@ -670,13 +512,8 @@
             except:
                 storage_type_filter_list = None
             logger.debug('storage_type_filter_list = %s', storage_type_filter_list)
-<<<<<<< HEAD
-              
-            SQL = """-- Query to return all storage_type configuration info for database %s
-=======
 
             sql = '''-- Query to return all storage_type configuration info for database %s
->>>>>>> 732bd80a
 select distinct
     storage_type_tag,
     storage_type_id,
@@ -731,21 +568,14 @@
 left join reference_system index_reference_system on index_reference_system.reference_system_id = storage_type_dimension.index_reference_system_id
 left join storage_type_dimension_property using(storage_type_id, domain_id, dimension_id)
 left join property using(property_id)
-""" % database.db_ref
+''' % database.db_ref
 
             # Apply storage_type filter if configured
             if storage_type_filter_list:
-<<<<<<< HEAD
-                SQL += "where storage_type_tag in ('" + "', '".join(storage_type_filter_list) + "')"
-                
-            SQL += """order by storage_type_tag, measurement_type_index, dimension_order;
-"""
-=======
                 sql += "where storage_type_tag in ('" + "', '".join(storage_type_filter_list) + "')"
 
             sql += '''order by storage_type_tag, measurement_type_index, dimension_order;
 '''
->>>>>>> 732bd80a
 
             storage_config_results = database.submit_query(sql)
 
@@ -829,17 +659,10 @@
 
                 if dimension_dict['properties'].get(record['property_name']) is None:
                     dimension_dict['properties'][record['property_name']] = record['attribute_string']
-<<<<<<< HEAD
-               
-            del storage_config_results 
-            
-            SQL="""-- Find maxima and minima for all storage types and dimensions
-=======
 
             del storage_config_results
 
             sql = '''-- Find maxima and minima for all storage types and dimensions
->>>>>>> 732bd80a
 select
     storage_type_tag,
     dimension_order,
@@ -853,24 +676,16 @@
 join storage using(storage_type_id)
 join storage_dimension using(storage_type_id, storage_id, storage_version, domain_id, dimension_id)
 join dimension using(dimension_id)
-"""
+'''
             # Apply storage_type filter if configured
             if storage_type_filter_list:
                 sql += "where storage_type_tag in ('" + "', '".join(storage_type_filter_list) + "')"
 
-<<<<<<< HEAD
-            SQL += """
-group by 1,2,3
-order by 1,2           
-"""
-            min_max_results = database.submit_query(SQL)
-=======
             sql += '''
 group by 1,2,3
 order by 1,2
 '''
             min_max_results = database.submit_query(sql)
->>>>>>> 732bd80a
             for record in min_max_results.record_generator():
                 logger.debug('record = %s', record)
                 storage_type_dict = db_storage_config_dict.get(record['storage_type_tag'])
@@ -901,68 +716,6 @@
                 else:
                     filtered_storage_config_dict[storage_unit_type] = storage_config_dict[db_ref][storage_unit_type]
         return filtered_storage_config_dict
-<<<<<<< HEAD
-    
-    def solar_date(self, record_dict):
-        """
-        Function which takes a record_dict containing all values from a query in the get_db_slices function 
-        and returns the solar date of the observation
-        """
-        # Assumes slice_index_value is time in seconds since epoch and x values are in degrees
-        #TODO: Make more general (if possible)
-        # Note: Solar time offset = average X ordinate in degrees converted to solar time offset in seconds 
-        return datetime.fromtimestamp(record_dict['slice_index_value'] + (record_dict['x_min'] + record_dict['x_max']) * 120).date()
-
-    def null_grouping(self, record_dict):
-        """
-        Function which takes a record_dict containing all values from a query in the get_db_slices function 
-        and returns the slice_index_value unmodified
-        """
-        return record_dict['slice_index_value']
-
-    def solar_days_since_epoch(self, record_dict):
-        """
-        Function which takes a record_dict containing all values from a query in the get_db_slices function 
-        and returns the number of days since 1/1/1970
-        """
-        #TODO: Make more general (if possible)
-        return dt2days(self.solar_date(record_dict))
-
-    def solar_year_month(self, record_dict):
-        """
-        Function which takes a record_dict containing all values from a query in the get_db_slices function 
-        and returns a (year, month) tuple from the solar date of the observation
-        """
-        # Assumes slice_index_value is time in seconds since epoch and x values are in degrees
-        #TODO: Make more general (if possible)
-        # Note: Solar time offset = average X ordinate in degrees converted to solar time offset in seconds 
-        solar_date = self.solar_date(record_dict)
-        return (solar_date.year, 
-                solar_date.month)
-
-    def solar_year(self, record_dict):
-        """
-        Function which takes a record_dict containing all values from a query in the get_db_slices function 
-        and returns the solar year of the observation
-        """
-        # Assumes slice_index_value is time in seconds since epoch and x values are in degrees
-        #TODO: Make more general (if possible)
-        # Note: Solar time offset = average X ordinate in degrees converted to solar time offset in seconds 
-        solar_date = self.solar_date(record_dict)
-        return solar_date.year
-
-    def solar_month(self, record_dict):
-        """
-        Function which takes a record_dict containing all values from a query in the get_db_slices function 
-        and returns the solar month of the observation
-        """
-        # Assumes slice_index_value is time in seconds since epoch and x values are in degrees
-        #TODO: Make more general (if possible)
-        # Note: Solar time offset = average X ordinate in degrees converted to solar time offset in seconds 
-        solar_date = self.solar_date(record_dict)
-        return solar_date.month
-=======
->>>>>>> 732bd80a
 
     @property
     def code_root(self):
@@ -1027,13 +780,8 @@
             # We won't be doing this in the pilot
 }
 """
-<<<<<<< HEAD
-        
-        #=======================================================================
-=======
 
         # =======================================================================
->>>>>>> 732bd80a
         # # Create a dummy array of days since 1/1/1970 between min and max timestamps
         # min_date_ordinal = date.fromtimestamp(1293840000).toordinal()
         # max_date_ordinal = date.fromtimestamp(1325376000).toordinal()
@@ -1106,16 +854,6 @@
         #     #    ...
         #          }
         #     }
-<<<<<<< HEAD
-        #=======================================================================
-        def get_db_descriptors(dimension_range_dict, 
-                          slice_dimension,
-                          slice_grouping_function, 
-                          storage_types, 
-                          exclusive, 
-                          database, 
-                          result_dict):
-=======
         # =======================================================================
         def get_db_descriptors(dimension_range_dict,
                                slice_dimension,
@@ -1124,7 +862,6 @@
                                exclusive,
                                database,
                                result_dict):
->>>>>>> 732bd80a
             """
             Function to return descriptors for all storage_units which fall in the specified dimensional ranges
 
@@ -1235,22 +972,6 @@
 
                 # Create a sub-descriptor for each storage_type
                 storage_type_descriptor = {}
-<<<<<<< HEAD
-                
-                SQL = """-- Find all slices in storage_units which fall in range for storage type %s
-select distinct""" % storage_type
-                for dimension_tag in storage_type_dimensions:
-                    SQL +="""
-%s.storage_dimension_index as %s_index,
-%s.storage_dimension_min as %s_min,
-%s.storage_dimension_max as %s_max,""".replace('%s', dimension_tag)
-                SQL +="""
-slice_index_value
-from storage
-"""                    
-                for dimension_tag in storage_type_dimensions:
-                    SQL += """join (
-=======
 
                 sql = '''-- Find all slices in storage_units which fall in range for storage type %s
 select distinct''' % storage_type
@@ -1265,30 +986,12 @@
 '''
                 for dimension_tag in storage_type_dimensions:
                     sql += '''join (
->>>>>>> 732bd80a
 select *
 from storage_dimension
 join dimension using(dimension_id)
 where storage_type_id = %d
 and storage_version = 0
 and dimension.dimension_tag = '%s'
-<<<<<<< HEAD
-""" % (storage_config['storage_type_id'], 
-   dimension_tag
-   )
-                    # Apply range filters
-                    if dimension_tag in range_dimensions:
-                        SQL += """and (storage_dimension_min < %f 
-    and storage_dimension_max > %f)
-""" % (dimension_range_dict[dimension_tag][1], # Max
-   dimension_range_dict[dimension_tag][0] # Min
-   )
-
-                    SQL += """) %s using(storage_type_id, storage_id, storage_version)
-""" % (dimension_tag)
-
-                SQL +="""
-=======
 ''' % (storage_config['storage_type_id'],
        dimension_tag
        )
@@ -1304,7 +1007,6 @@
 ''' % dimension_tag
 
                 sql += '''
->>>>>>> 732bd80a
     join storage_dataset using (storage_type_id, storage_id, storage_version)
     join (
       select dataset_type_id,
@@ -1319,29 +1021,6 @@
       join dimension using(dimension_id)
       where dimension_tag = '%s'
     ) dataset_index using(dataset_type_id, dataset_id)
-<<<<<<< HEAD
-""" % (slice_dimension)
-
-                # Restrict slices to those within range if required
-                if slice_dimension in range_dimensions:
-                    SQL += """where slice_index_value between %f and %f
-""" % (dimension_range_dict[slice_dimension][0], # Min
-       dimension_range_dict[slice_dimension][1]) # Max
-
-                SQL +="""
-order by """ + '_index, '.join(storage_type_dimensions) + """_index, slice_index_value;
-"""            
-                log_multiline(logger.debug, SQL , 'SQL', '\t')
-    
-                slice_result_set = database.submit_query(SQL)
-                
-                storage_units_descriptor = {} # Dict to hold all storage unit descriptors for this storage type
-                
-                regular_storage_type_dimensions = [dimension for dimension in storage_type_dimensions if self._storage_config[storage_type]['dimensions'][dimension]['indexing_type'] == 'regular'] 
-                irregular_storage_type_dimensions = [dimension for dimension in storage_type_dimensions if self._storage_config[storage_type]['dimensions'][dimension]['indexing_type'] == 'irregular'] 
-                fixed_storage_type_dimensions = [dimension for dimension in storage_type_dimensions if self._storage_config[storage_type]['dimensions'][dimension]['indexing_type'] == 'fixed'] 
-                
-=======
 ''' % slice_dimension
 
                 # Restrict slices to those within range if required
@@ -1369,7 +1048,6 @@
                                                  self._storage_config[storage_type]['dimensions'][dimension][
                                                      'indexing_type'] == 'fixed']
 
->>>>>>> 732bd80a
                 # Define initial max/min/shape values
                 dimension_minmax_dict = {
                     dimension: (dimension_range_dict.get(dimension) or (-sys.maxsize - 1, sys.maxsize)) for dimension in
@@ -1499,23 +1177,6 @@
                 slice_grouping_function = query_parameter['dimensions']['t'][
                                               'grouping_function'] or solar_days_since_epoch
             except KeyError:
-<<<<<<< HEAD
-                slice_grouping_function = self.solar_days_since_epoch
-            
-        
-        return self._do_db_query({db_ref: self.databases[db_ref] for db_ref in sorted(set([self._storage_config[storage_type]['db_ref'] for storage_type in storage_types]))},
-                                 [get_db_descriptors, 
-                                  dimension_range_dict, 
-                                  'T', 
-                                  slice_grouping_function, 
-                                  storage_types, 
-                                  False
-                                  ]
-                                 )
-        
-        
-    def get_storage_filename(self, storage_type, storage_indices):
-=======
                 slice_grouping_function = solar_days_since_epoch
 
         return _do_db_query({db_ref: self.databases[db_ref] for db_ref in sorted(
@@ -1531,18 +1192,12 @@
 
     @staticmethod
     def get_storage_filename(storage_type, storage_indices):
->>>>>>> 732bd80a
         """
         Function to return the filename for a storage unit file with the specified storage_type & storage_indices
         """
         return storage_type + '_' + '_'.join([str(index) for index in storage_indices]) + '.nc'
-<<<<<<< HEAD
-    
-    def get_storage_dir(self, storage_type, storage_indices):
-=======
 
     def get_storage_dir(self, storage_type):
->>>>>>> 732bd80a
         """
         Function to return the filename for a storage unit file with the specified storage_type & storage_indices
         """
@@ -1552,14 +1207,6 @@
         """
         Function to return the full path to a storage unit file with the specified storage_type & storage_indices
         """
-<<<<<<< HEAD
-        return os.path.join(self.get_storage_dir(storage_type, storage_indices), self.get_storage_filename(storage_type, storage_indices))
-    
-    
-    def ordinate2index(self, storage_type, dimension, ordinate):
-        """
-        Return the storage unit index from the reference system ordinate for the specified storage type, ordinate value and dimension tag
-=======
         return os.path.join(self.get_storage_dir(storage_type),
                             self.get_storage_filename(storage_type, storage_indices))
 
@@ -1567,7 +1214,6 @@
         """
         Return the storage unit index from the reference system ordinate for the specified storage type, ordinate value
         and dimension tag
->>>>>>> 732bd80a
         """
         if dimension == 'T':
             # TODO: Make this more general - need to cater for other reference systems besides seconds since epoch
@@ -1588,12 +1234,8 @@
 
     def index2ordinate(self, storage_type, dimension, index):
         """
-<<<<<<< HEAD
-        Return the reference system ordinate from the storage unit index for the specified storage type, index value and dimension tag
-=======
         Return the reference system ordinate from the storage unit index for the specified storage type, index value and
          dimension tag
->>>>>>> 732bd80a
         """
         if dimension == 'T':
             # TODO: Make this more general - need to cater for other reference systems besides seconds since epoch
@@ -1609,13 +1251,8 @@
         else:  # Not time
             return ((index * self.storage_config[storage_type]['dimensions'][dimension]['dimension_extent']) +
                     self.storage_config[storage_type]['dimensions'][dimension]['dimension_origin'])
-<<<<<<< HEAD
-            
-    def get_data(self, data_request_descriptor={}, destination_filename=None):
-=======
 
     def get_data(self, data_request_descriptor=None, destination_filename=None):
->>>>>>> 732bd80a
         """
         Function to return composite in-memory arrays
 
@@ -1672,15 +1309,10 @@
             ]
         }
         """
-<<<<<<< HEAD
-        storage_type = data_request_descriptor['storage_type'] 
-        
-=======
         if not data_request_descriptor:
             data_request_descriptor = {}
         storage_type = data_request_descriptor['storage_type']
 
->>>>>>> 732bd80a
         # Convert dimension tags to upper case
         range_dict = {dimension.upper(): dimension_spec['range']
                       for dimension, dimension_spec in data_request_descriptor['dimensions'].items()}
